﻿// Copyright (c) .NET Foundation. All rights reserved.
// Licensed under the MIT License. See License.txt in the project root for license information.

using System;
using System.Collections.Generic;
using System.Diagnostics;
using System.Dynamic;
using System.IO;
using System.Linq;
using Mono.Cecil;

namespace Microsoft.Azure.Functions.Worker.Sdk
{
    internal class FunctionMetadataGenerator
    {
        private readonly IndentableLogger _logger;

        // TODO: Verify that we don't need to allow
        // same extensions of different versions. Picking the last version for now.
        // We can also just add all the versions of extensions and then let the
        // build pick the one it likes.
        private readonly IDictionary<string, string> _extensions;

        public FunctionMetadataGenerator()
            : this((l, m, p) => { })
        {
            _extensions = new Dictionary<string, string>();
        }

        public FunctionMetadataGenerator(Action<TraceLevel, string, string> log)
        {
            _logger = new IndentableLogger(log);
            _extensions = new Dictionary<string, string>();
        }

        public IDictionary<string, string> Extensions
        {
            get
            {
                return _extensions;
            }
        }

        public IEnumerable<SdkFunctionMetadata> GenerateFunctionMetadata(string assemblyPath, IEnumerable<string> referencePaths)
        {
            string sourcePath = Path.GetDirectoryName(assemblyPath);
            string[] targetAssemblies = Directory.GetFiles(sourcePath, "*.dll");

            var functions = new List<SdkFunctionMetadata>();

            _logger.LogMessage($"Found { targetAssemblies.Length} assemblies to evaluate in '{sourcePath}':");

            foreach (var path in targetAssemblies)
            {
                using (_logger.Indent())
                {
                    _logger.LogMessage($"{Path.GetFileName(path)}");

                    using (_logger.Indent())
                    {
                        try
                        {
                            BaseAssemblyResolver resolver = new DefaultAssemblyResolver();

                            foreach (string referencePath in referencePaths.Select(p => Path.GetDirectoryName(p)).Distinct())
                            {
                                resolver.AddSearchDirectory(referencePath);
                            }

                            resolver.AddSearchDirectory(Path.GetDirectoryName(path));

                            ReaderParameters readerParams = new ReaderParameters { AssemblyResolver = resolver };

                            var moduleDefinition = ModuleDefinition.ReadModule(path, readerParams);

                            functions.AddRange(GenerateFunctionMetadata(moduleDefinition));
                        }
                        catch (BadImageFormatException)
                        {
                            _logger.LogMessage($"Skipping file '{Path.GetFileName(path)}' because of a {nameof(BadImageFormatException)}.");
                        }
                        catch (FunctionsMetadataGenerationException ex)
                        {
                            _logger.LogError($"Failed to generate function metadata from {Path.GetFileName(path)}: {ex.Message}", path);
                            throw;
                        }
                        catch (Exception ex)
                        {
                            _logger.LogWarning($"Could not evaluate '{Path.GetFileName(path)}' for functions metadata. Exception message: {ex}");
                        }
                    }
                }
            }

            return functions;
        }

        internal IEnumerable<SdkFunctionMetadata> GenerateFunctionMetadata(ModuleDefinition module)
        {
            var functions = new List<SdkFunctionMetadata>();

            foreach (TypeDefinition type in module.Types)
            {
                var functionsResult = GenerateFunctionMetadata(type).ToArray();
                if (functionsResult.Any())
                {
                    _logger.LogMessage($"Found {functionsResult.Length} functions in '{type.GetReflectionFullName()}'.");
                }

                functions.AddRange(functionsResult);
            }

            return functions;
        }

        internal IEnumerable<SdkFunctionMetadata> GenerateFunctionMetadata(TypeDefinition type)
        {
            var functions = new List<SdkFunctionMetadata>();

            foreach (MethodDefinition method in type.Methods)
            {
                AddFunctionMetadataIfFunction(functions, method);
            }

            return functions;
        }

        private void AddFunctionMetadataIfFunction(IList<SdkFunctionMetadata> functions, MethodDefinition method)
        {
            if (TryCreateFunctionMetadata(method, out SdkFunctionMetadata? metadata)
                && metadata != null)
            {
                try
                {

                    var allBindings = CreateBindingMetadataAndAddExtensions(method);


                    foreach (var binding in allBindings)
                    {
                        metadata.Bindings.Add(binding);
                    }

                    functions.Add(metadata);
                }
                catch (FunctionsMetadataGenerationException ex)
                {
                    throw new FunctionsMetadataGenerationException($"Failed to generate medata for function '{metadata.Name}' (method '{method.FullName}'): {ex.Message}");
                }
            }
        }

        private bool TryCreateFunctionMetadata(MethodDefinition method, out SdkFunctionMetadata? function)
        {
            function = null;

            foreach (CustomAttribute attribute in method.CustomAttributes)
            {
                if (string.Equals(attribute.AttributeType.FullName, Constants.FunctionNameType, StringComparison.Ordinal))
                {
                    string functionName = attribute.ConstructorArguments.SingleOrDefault().Value.ToString();

                    if (string.IsNullOrEmpty(functionName))
                    {
                        continue;
                    }

                    TypeDefinition declaringType = method.DeclaringType;

                    string actualMethodName = method.Name;
                    string declaringTypeName = declaringType.GetReflectionFullName();
                    string assemblyName = declaringType.Module.Assembly.Name.Name;

                    function = CreateSdkFunctionMetadata(functionName, actualMethodName, declaringTypeName, assemblyName);

                    return true;
                }
            }

            return false;
        }

        private static SdkFunctionMetadata CreateSdkFunctionMetadata(string functionName, string actualMethodName, string declaringTypeName, string assemblyName)
        {
            var function = new SdkFunctionMetadata
            {
                Name = functionName,
                ScriptFile = $"{assemblyName}.dll",
                EntryPoint = $"{declaringTypeName}.{actualMethodName}",
                Language = "dotnet-isolated",
                Properties =
                {
                    ["IsCodeless"] = false
                }
            };


            return function;
        }

        private IEnumerable<ExpandoObject> CreateBindingMetadataAndAddExtensions(MethodDefinition method)
        {
            var bindingMetadata = new List<ExpandoObject>();

            AddInputTriggerBindingsAndExtensions(bindingMetadata, method);
            AddOutputBindingsAndExtensions(bindingMetadata, method);

            return bindingMetadata;
        }

        private void AddOutputBindingsAndExtensions(IList<ExpandoObject> bindingMetadata, MethodDefinition method)
        {
            if (!TryAddOutputBindingFromMethod(bindingMetadata, method))
            {
                AddOutputBindingsFromReturnType(bindingMetadata, method);
            }
        }

        private void AddOutputBindingsFromReturnType(IList<ExpandoObject> bindingMetadata, MethodDefinition method)
        {
            TypeReference? returnType = GetTaskElementType(method.ReturnType);

            if (returnType is not null && !string.Equals(returnType.FullName, Constants.VoidType, StringComparison.Ordinal))
            {
                if (string.Equals(returnType.FullName, Constants.HttpResponseType, StringComparison.Ordinal))
                {
                    AddHttpOutputBinding(bindingMetadata, Constants.ReturnBindingName);
                }
                else
                {                    
                    TypeDefinition returnDefinition = returnType.Resolve()
                        ?? throw new FunctionsMetadataGenerationException($"Couldn't find the type definition '{returnType}' for method '{method.FullName}'");

                    bool hasOutputModel = TryAddOutputBindingsFromProperties(bindingMetadata, returnDefinition);

                    // Special handling for HTTP results using POCOs/Types other 
                    // than HttpResponseData. We should improve this to expand this 
                    // support to other triggers without special handling
                    if (!hasOutputModel && bindingMetadata.Any(d => IsHttpTrigger(d)))
                    {
                        AddHttpOutputBinding(bindingMetadata, Constants.ReturnBindingName);
                    }
                }
            }
        }

        private static bool IsHttpTrigger(ExpandoObject bindingMetadata)
        {
            return bindingMetadata.Any(kvp => string.Equals(kvp.Key, "Type", StringComparison.Ordinal)
                && string.Equals(kvp.Value?.ToString(), Constants.HttpTriggerBindingType, StringComparison.Ordinal));
        }

        private bool TryAddOutputBindingsFromProperties(IList<ExpandoObject> bindingMetadata, TypeDefinition typeDefinition)
        {
            bool foundHttpOutput = false;
            int beforeCount = bindingMetadata.Count;

            foreach (PropertyDefinition property in typeDefinition.Properties)
            {
                if (string.Equals(property.PropertyType.FullName, Constants.HttpResponseType, StringComparison.Ordinal))
                {
                    if (foundHttpOutput)
                    {
                        throw new FunctionsMetadataGenerationException($"Found multiple public properties with type '{Constants.HttpResponseType}' defined in output type '{typeDefinition.FullName}'. " +
                            $"Only one HTTP response binding type is supported in your return type definition.");
                    }

                    foundHttpOutput = true;
                    AddHttpOutputBinding(bindingMetadata, property.Name);
                    continue;
                }

                AddOutputBindingFromProperty(bindingMetadata, property, typeDefinition.FullName);
            }

            return bindingMetadata.Count > beforeCount;
        }

        private void AddOutputBindingFromProperty(IList<ExpandoObject> bindingMetadata, PropertyDefinition property, string typeName)
        {
            bool foundOutputAttribute = false;

            foreach (CustomAttribute propertyAttribute in property.CustomAttributes)
            {
                if (IsOutputBindingType(propertyAttribute))
                {
                    if (foundOutputAttribute)
                    {
                        throw new FunctionsMetadataGenerationException($"Found multiple output attributes on property '{property.Name}' defined in the function return type '{typeName}'. " +
                            $"Only one output binding attribute is is supported on a property.");
                    }

                    foundOutputAttribute = true;

                    AddOutputBindingMetadata(bindingMetadata, propertyAttribute, property.PropertyType, property.Name);
                    AddExtensionInfo(_extensions, propertyAttribute);
                }
            }
        }

        private bool TryAddOutputBindingFromMethod(IList<ExpandoObject> bindingMetadata, MethodDefinition method)
        {
            bool foundBinding = false;

            foreach (CustomAttribute methodAttribute in method.CustomAttributes)
            {
                if (IsOutputBindingType(methodAttribute))
                {
                    if (foundBinding)
                    {
                        throw new FunctionsMetadataGenerationException($"Found multiple Output bindings on method '{method.FullName}'. " +
                            "Please use an encapsulation to define the bindings in properties. For more information: https://aka.ms/dotnet-worker-poco-binding.");
                    }

                    AddOutputBindingMetadata(bindingMetadata, methodAttribute, methodAttribute.AttributeType, Constants.ReturnBindingName);
                    AddExtensionInfo(_extensions, methodAttribute);

                    foundBinding = true;
                }
            }

            return foundBinding;
        }

        private void AddInputTriggerBindingsAndExtensions(IList<ExpandoObject> bindingMetadata, MethodDefinition method)
        {
            foreach (ParameterDefinition parameter in method.Parameters)
            {
                foreach (CustomAttribute parameterAttribute in parameter.CustomAttributes)
                {
                    if (IsFunctionBindingType(parameterAttribute))
                    {
                        AddBindingMetadata(bindingMetadata, parameterAttribute, parameter.ParameterType, parameter.Name);
                        AddExtensionInfo(_extensions, parameterAttribute);
                    }
                }
            }
        }

        private static TypeReference? GetTaskElementType(TypeReference typeReference)
        {
            if (typeReference is null || string.Equals(typeReference.FullName, Constants.TaskType, StringComparison.Ordinal))
            {
                return null;
            }

            if (typeReference.IsGenericInstance
                && typeReference is GenericInstanceType genericType 
                && string.Equals(typeReference.GetElementType().FullName, Constants.TaskGenericType, StringComparison.Ordinal))
            {
                // T from Task<T>
                return genericType.GenericArguments[0];
            }
            else
            {
                return typeReference;
            }
        }

        private static void AddOutputBindingMetadata(IList<ExpandoObject> bindingMetadata, CustomAttribute attribute, TypeReference parameterType, string? name = null)
        {
            AddBindingMetadata(bindingMetadata, attribute, parameterType, parameterName: name);
        }

        private static void AddBindingMetadata(IList<ExpandoObject> bindingMetadata, CustomAttribute attribute, TypeReference parameterType, string? parameterName)
        {
            string bindingType = GetBindingType(attribute);

            ExpandoObject binding = BuildBindingMetadataFromAttribute(attribute, bindingType, parameterType, parameterName);
            bindingMetadata.Add(binding);
        }

        private static ExpandoObject BuildBindingMetadataFromAttribute(CustomAttribute attribute, string bindingType, TypeReference parameterType, string? parameterName)
        {
            ExpandoObject binding = new ExpandoObject();

            var bindingDict = (IDictionary<string, object>)binding;

            if (!string.IsNullOrEmpty(parameterName))
            {
                bindingDict["Name"] = parameterName!;
            }

            bindingDict["Type"] = bindingType;
            bindingDict["Direction"] = GetBindingDirection(attribute);

            // Is string parameter type
            if (IsStringType(parameterType.FullName))
            {
                bindingDict["DataType"] = "String";
            }
            // Is binary parameter type
            else if (IsBinaryType(parameterType.FullName))
            {
                bindingDict["DataType"] = "Binary";
            }

            foreach (var property in attribute.GetAllDefinedProperties())
            {
                bindingDict.Add(property.Key, property.Value);
            }

            // Determine if we should set the "Cardinality" property based on
            // the presence of "IsBatched." This is a property that is from the
            // attributes that implement the ISupportCardinality interface.
            //
            // Note that we are directly looking for "IsBatched" today while we 
            // are not actually instantiating the Attribute type and instead relying
            // on type inspection via Mono.Cecil.
            // TODO: Do not hard-code "IsBatched" as the property to set cardinality.
            // We should rely on the interface
            // 
            // Conversion rule
            //     "IsBatched": true => "Cardinality": "Many"
            //     "IsBatched": false => "Cardinality": "One"
            if (bindingDict.TryGetValue(Constants.IsBatchedKey, out object isBatchedValue)
                && isBatchedValue is bool isBatched)
            {
                // Batching set to true
                if (isBatched)
                {
                    bindingDict["Cardinality"] = "Many";
                    // Throw if parameter type is *definitely* not a collection type.
                    // Note that this logic doesn't dictate what we can/can't do, and
                    // we can be more restrictive in the future because today some 
                    // scenarios result in runtime failures.
                    if (IsIterableCollection(parameterType, out DataType dataType))
                    {
                        if (dataType.Equals(DataType.String))
                        {
                            bindingDict["DataType"] = "String";
                        }
                        else if (dataType.Equals(DataType.Binary))
                        {
                            bindingDict["DataType"] = "Binary";
                        }
                    }
                    else
                    {
                        throw new FunctionsMetadataGenerationException("Function is configured to process events in batches but parameter type is not iterable. " +
                            $"Change parameter named '{ parameterName }' to be an IEnumerable type or set 'IsBatched' to false on your '{attribute.AttributeType.Name.Replace("Attribute", "")}' attribute.");
                    }
                }
                // Batching set to false
                else
                {
                    bindingDict["Cardinality"] = "One";
                }

                bindingDict.Remove(Constants.IsBatchedKey);
            }

            return binding;
        }

        private static bool IsIterableCollection(TypeReference type, out DataType dataType)
        {
            // Array and not byte array 
            bool isArray = type.IsArray && !string.Equals(type.FullName, Constants.ByteArrayType, StringComparison.Ordinal);
            if (isArray)
            {
                if (type is TypeSpecification typeSpecification)
                {
                    dataType = GetDataTypeFromType(typeSpecification.ElementType.FullName);
                    return true;
                }
            }

            bool isMappingEnumerable = IsOrDerivedFrom(type, Constants.IEnumerableOfKeyValuePair)
                || IsOrDerivedFrom(type, Constants.LookupGenericType)
                || IsOrDerivedFrom(type, Constants.DictionaryGenericType);
            if (isMappingEnumerable)
            {
                dataType = DataType.Undefined;
                return false;
            }

            // IEnumerable and not string or dictionary
            bool isEnumerableOfT = IsOrDerivedFrom(type, Constants.IEnumerableOfT);
            bool isEnumerableCollection =
                !IsStringType(type.FullName)
                && (IsOrDerivedFrom(type, Constants.IEnumerableType)
                    || IsOrDerivedFrom(type, Constants.IEnumerableGenericType)
                    || isEnumerableOfT);
            if (isEnumerableCollection)
            {
                dataType = DataType.Undefined;
                if (IsOrDerivedFrom(type, Constants.IEnumerableOfStringType))
                {
                    dataType = DataType.String;
                }
                else if (IsOrDerivedFrom(type, Constants.IEnumerableOfBinaryType))
                {
                    dataType = DataType.Binary;
                }
                else if (isEnumerableOfT)
                {
                    // Find real type that "T" in IEnumerable<T> resolves to
                    string typeName = ResolveIEnumerableOfTType(type, new Dictionary<string, string>()) ?? string.Empty;
                    dataType = GetDataTypeFromType(typeName);
                }
                return true;
            }

            dataType = DataType.Undefined;
            return false;
        }

        private static bool IsOrDerivedFrom(TypeReference type, string interfaceFullName)
        {
            bool isType = string.Equals(type.FullName, interfaceFullName, StringComparison.Ordinal);
            TypeDefinition definition = type.Resolve();
            return isType || IsDerivedFrom(definition, interfaceFullName);
        }

        private static bool IsDerivedFrom(TypeDefinition definition, string interfaceFullName)
        {
            var isType = string.Equals(definition.FullName, interfaceFullName, StringComparison.Ordinal);
            return isType || HasInterface(definition, interfaceFullName) || IsSubclassOf(definition, interfaceFullName);
        }

        private static bool HasInterface(TypeDefinition definition, string interfaceFullName)
        {
            return definition.Interfaces.Any(i => string.Equals(i.InterfaceType.FullName, interfaceFullName, StringComparison.Ordinal));
        }

        private static bool IsSubclassOf(TypeDefinition definition, string interfaceFullName)
        {
            if (definition.BaseType is null)
            {
                return false;
            }

            TypeDefinition baseType = definition.BaseType.Resolve();
            return IsDerivedFrom(baseType, interfaceFullName);
        }

        private static string? ResolveIEnumerableOfTType(TypeReference type, Dictionary<string, string> foundMapping)
        {
            // Base case: 
            // We are at IEnumerable<T> and want to return the most recent resolution of T
            // (Most recent is relative to IEnumerable<T>)
            if (string.Equals(type.FullName, Constants.IEnumerableOfT, StringComparison.Ordinal))
            {
                if (foundMapping.TryGetValue(Constants.GenericIEnumerableArgumentName, out string typeName))
                {
                    return typeName;
                }

                return null;
            }

            TypeDefinition definition = type.Resolve();
            if (definition.HasGenericParameters && type is GenericInstanceType genericType)
            {
                for (int i = 0; i < genericType.GenericArguments.Count(); i++)
                {
                    string name = genericType.GenericArguments.ElementAt(i).FullName;
                    string resolvedName = definition.GenericParameters.ElementAt(i).FullName;

                    if (foundMapping.TryGetValue(name, out string firstType))
                    {
                        foundMapping.Remove(name);
                        foundMapping.Add(resolvedName, firstType);
                    }
                    else
                    {
                        foundMapping.Add(resolvedName, name);
                    }
                }

            }

            return definition.Interfaces
                       .Select(i => ResolveIEnumerableOfTType(i.InterfaceType, foundMapping))
                       .FirstOrDefault(name => name is not null)
                   ?? ResolveIEnumerableOfTType(definition.BaseType, foundMapping);
        }

        private static DataType GetDataTypeFromType(string fullName)
        {
            if (IsStringType(fullName))
            {
                return DataType.String;
            }
            else if (IsBinaryType(fullName))
            {
                return DataType.Binary;
            }

            return DataType.Undefined;
        }

        private static bool IsStringType(string fullName)
        {
            return string.Equals(fullName, Constants.StringType, StringComparison.Ordinal);
        }

        private static bool IsBinaryType(string fullName)
        {
            return string.Equals(fullName, Constants.ByteArrayType, StringComparison.Ordinal)
                || string.Equals(fullName, Constants.ReadOnlyMemoryOfBytes, StringComparison.Ordinal);
        }

        private static string GetBindingType(CustomAttribute attribute)
        {
            var attributeType = attribute.AttributeType.Name;

            // TODO: Should "webjob type" be a property of the "worker types" and come from there?
<<<<<<< HEAD
            return attributeType
                    .Replace("TriggerAttribute", "Trigger")
                    .Replace("InputAttribute", string.Empty)
                    .Replace("OutputAttribute", string.Empty)
                    .Replace("Attribute", string.Empty);
=======
            var bindingType = attributeType
                                .Replace("TriggerAttribute", "Trigger")
                                .Replace("InputAttribute", string.Empty)
                                .Replace("OutputAttribute", string.Empty)
                                .Replace("Attribute", string.Empty);

            // The first character of "Type" property value must be lower case for the scaling infrastructure to work correctly
            bindingType = bindingType.ToLowerFirstCharacter();

            return bindingType;
>>>>>>> 598d0b72
        }

        private static void AddHttpOutputBinding(IList<ExpandoObject> bindingMetadata, string name)
        {
            IDictionary<string, object> returnBinding = new ExpandoObject();
            returnBinding["Name"] = name;
            returnBinding["Type"] = "http";
            returnBinding["Direction"] = "Out";

            bindingMetadata.Add((ExpandoObject)returnBinding);
        }

        private static void AddExtensionInfo(IDictionary<string, string> extensions, CustomAttribute attribute)
        {
            AssemblyDefinition extensionAssemblyDefinition = attribute.AttributeType.Resolve().Module.Assembly;

            foreach (var assemblyAttribute in extensionAssemblyDefinition.CustomAttributes)
            {
                if (string.Equals(assemblyAttribute.AttributeType.FullName, Constants.ExtensionsInformationType, StringComparison.Ordinal))
                {
                    string extensionName = assemblyAttribute.ConstructorArguments[0].Value.ToString();
                    string extensionVersion = assemblyAttribute.ConstructorArguments[1].Value.ToString();

                    extensions[extensionName] = extensionVersion;

                    // Only 1 extension per library
                    return;
                }
            }
        }

        private static string GetBindingDirection(CustomAttribute attribute)
        {
            if (IsOutputBindingType(attribute))
            {
                return "Out";
            }

            return "In";
        }

        private static bool IsOutputBindingType(CustomAttribute attribute)
        {
            return TryGetBaseAttributeType(attribute, Constants.OutputBindingType, out _);
        }

        private static bool IsFunctionBindingType(CustomAttribute attribute)
        {
            return TryGetBaseAttributeType(attribute, Constants.BindingType, out _);
        }

        private static bool TryGetBaseAttributeType(CustomAttribute attribute, string baseType, out TypeReference? baseTypeRef)
        {
            baseTypeRef = attribute.AttributeType?.Resolve()?.BaseType;

            while (baseTypeRef != null)
            {
                if (string.Equals(baseTypeRef.FullName, baseType, StringComparison.Ordinal))
                {
                    return true;
                }

                baseTypeRef = baseTypeRef.Resolve().BaseType;
            }

            return false;
        }
    }
}<|MERGE_RESOLUTION|>--- conflicted
+++ resolved
@@ -607,13 +607,6 @@
             var attributeType = attribute.AttributeType.Name;
 
             // TODO: Should "webjob type" be a property of the "worker types" and come from there?
-<<<<<<< HEAD
-            return attributeType
-                    .Replace("TriggerAttribute", "Trigger")
-                    .Replace("InputAttribute", string.Empty)
-                    .Replace("OutputAttribute", string.Empty)
-                    .Replace("Attribute", string.Empty);
-=======
             var bindingType = attributeType
                                 .Replace("TriggerAttribute", "Trigger")
                                 .Replace("InputAttribute", string.Empty)
@@ -624,7 +617,6 @@
             bindingType = bindingType.ToLowerFirstCharacter();
 
             return bindingType;
->>>>>>> 598d0b72
         }
 
         private static void AddHttpOutputBinding(IList<ExpandoObject> bindingMetadata, string name)
